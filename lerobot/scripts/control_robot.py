--- conflicted
+++ resolved
@@ -100,116 +100,6 @@
 
 import argparse
 import logging
-<<<<<<< HEAD
-import shutil
-import time
-import traceback
-from collections import defaultdict
-from functools import cache
-from itertools import chain
-from pathlib import Path
-
-import cv2
-import numpy as np
-import torch
-import tqdm
-from omegaconf import DictConfig
-from PIL import Image
-from safetensors.torch import save_file
-from termcolor import colored
-
-from lerobot.common.datasets.compute_stats import compute_stats
-from lerobot.common.datasets.online_buffer import LeRobotDatasetV2
-from lerobot.common.datasets.utils import flatten_dict
-from lerobot.common.policies.factory import make_policy
-from lerobot.common.rl import calc_reward_cube_push
-from lerobot.common.robot_devices.robots.factory import make_robot
-from lerobot.common.robot_devices.robots.utils import Robot, get_arm_id
-from lerobot.common.robot_devices.utils import busy_wait
-from lerobot.common.utils.utils import get_safe_torch_device, init_hydra_config, init_logging, set_global_seed
-from lerobot.common.vision import GoalSetter
-from lerobot.scripts.eval import get_pretrained_policy_path
-from lerobot.scripts.utils import say
-
-########################################################################################
-# Utilities
-########################################################################################
-
-
-def save_image(img_tensor, key, frame_index, episode_index, videos_dir):
-    img = Image.fromarray(img_tensor.numpy())
-    path = videos_dir / f"{key}_episode_{episode_index:06d}" / f"frame_{frame_index:06d}.png"
-    path.parent.mkdir(parents=True, exist_ok=True)
-    img.save(str(path), quality=100)
-
-
-def none_or_int(value):
-    if value == "None":
-        return None
-    return int(value)
-
-
-def log_control_info(robot, dt_s, episode_index=None, frame_index=None, fps=None):
-    log_items = []
-    if episode_index is not None:
-        log_items.append(f"ep:{episode_index}")
-    if frame_index is not None:
-        log_items.append(f"frame:{frame_index}")
-
-    def log_dt(shortname, dt_val_s):
-        nonlocal log_items, fps
-        info_str = f"{shortname}:{dt_val_s * 1000:5.2f} ({1/ dt_val_s:3.1f}hz)"
-        if fps is not None:
-            actual_fps = 1 / dt_val_s
-            if actual_fps < fps - 1:
-                info_str = colored(info_str, "yellow")
-        log_items.append(info_str)
-
-    # total step time displayed in milliseconds and its frequency
-    log_dt("dt", dt_s)
-
-    for name in robot.leader_arms:
-        key = f"read_leader_{name}_pos_dt_s"
-        if key in robot.logs:
-            log_dt("dtRlead", robot.logs[key])
-
-    for name in robot.follower_arms:
-        key = f"write_follower_{name}_goal_pos_dt_s"
-        if key in robot.logs:
-            log_dt("dtWfoll", robot.logs[key])
-
-        key = f"read_follower_{name}_pos_dt_s"
-        if key in robot.logs:
-            log_dt("dtRfoll", robot.logs[key])
-
-    for name in robot.cameras:
-        key = f"read_camera_{name}_dt_s"
-        if key in robot.logs:
-            log_dt(f"dtR{name}", robot.logs[key])
-
-    info_str = " ".join(log_items)
-    logging.info(info_str)
-
-
-@cache
-def is_headless():
-    """Detects if python is running without a monitor."""
-    try:
-        import pynput  # noqa
-
-        return False
-    except Exception:
-        print(
-            "Error trying to import pynput. Switching to headless mode. "
-            "As a result, the video stream from the cameras won't be shown, "
-            "and you won't be able to change the control flow with keyboards. "
-            "For more info, see traceback below.\n"
-        )
-        traceback.print_exc()
-        print()
-        return True
-
-=======
 import time
 from pathlib import Path
 from typing import List
@@ -238,7 +128,6 @@
 from lerobot.common.robot_devices.robots.utils import Robot
 from lerobot.common.robot_devices.utils import busy_wait, safe_disconnect
 from lerobot.common.utils.utils import init_hydra_config, init_logging, log_say, none_or_int
->>>>>>> 07e87163
 
 ########################################################################################
 # Control modes
@@ -319,24 +208,6 @@
     video=True,
     run_compute_stats=True,
     push_to_hub=True,
-<<<<<<< HEAD
-    force_override=False,
-    n_pad_frames=0,
-):
-    # TODO(rcadene): Add option to record logs
-    # TODO(rcadene): Clean this function via decomposition in higher level functions
-
-    assert policy is None
-
-    _, dataset_name = repo_id.split("/")
-    if dataset_name.startswith("eval_") and policy is None:
-        raise ValueError(
-            f"Your dataset name begins by 'eval_' ({dataset_name}) but no policy is provided ({policy})."
-        )
-
-    if not video:
-        raise NotImplementedError()
-=======
     tags=None,
     num_image_writer_processes=0,
     num_image_writer_threads_per_camera=4,
@@ -375,87 +246,10 @@
         num_image_writer_processes=num_image_writer_processes,
         num_image_writer_threads=num_image_writer_threads_per_camera * robot.num_cameras,
     )
->>>>>>> 07e87163
 
     if not robot.is_connected:
         robot.connect()
 
-<<<<<<< HEAD
-    local_dir = Path(root) / repo_id
-    if local_dir.exists() and force_override:
-        shutil.rmtree(local_dir)
-
-    dataset = LeRobotDatasetV2(local_dir, fps=fps)
-
-    if is_headless():
-        logging.info(
-            "Headless environment detected. On-screen cameras display and keyboard inputs will not be available."
-        )
-
-    # Allow to exit early while recording an episode or resetting the environment,
-    # by tapping the right arrow key '->'. This might require a sudo permission
-    # to allow your terminal to monitor keyboard events.
-    exit_early = False
-    rerecord_episode = False
-    stop_recording = False
-
-    # Only import pynput if not in a headless environment
-    if not is_headless():
-        from pynput import keyboard
-
-        def on_press(key):
-            nonlocal exit_early, rerecord_episode, stop_recording
-            try:
-                if key == keyboard.Key.right:
-                    print("Right arrow key pressed. Exiting loop...")
-                    exit_early = True
-                elif key == keyboard.Key.left:
-                    print("Left arrow key pressed. Exiting loop and rerecord the last episode...")
-                    rerecord_episode = True
-                    exit_early = True
-                elif key == keyboard.Key.esc:
-                    print("Escape key pressed. Stopping data recording...")
-                    stop_recording = True
-                    exit_early = True
-            except Exception as e:
-                print(f"Error handling key press: {e}")
-
-        listener = keyboard.Listener(on_press=on_press)
-        listener.start()
-
-    # Load policy if any
-    if policy is not None:
-        # Check device is available
-        device = get_safe_torch_device(hydra_cfg.device, log=True)
-
-        policy.eval()
-        policy.to(device)
-
-        torch.backends.cudnn.benchmark = True
-        torch.backends.cuda.matmul.allow_tf32 = True
-        set_global_seed(hydra_cfg.seed)
-
-        # override fps using policy fps
-        fps = hydra_cfg.env.fps
-
-    # Execute a few seconds without recording data, to give times
-    # to the robot devices to connect and start synchronizing.
-    timestamp = 0
-    start_warmup_t = time.perf_counter()
-    is_warmup_print = False
-    while timestamp < warmup_time_s:
-        if not is_warmup_print:
-            logging.info("Warming up (no data recording)")
-            say("Warming up", blocking=True)
-            is_warmup_print = True
-
-        start_loop_t = time.perf_counter()
-
-        if policy is None:
-            observation, action = robot.teleop_step(record_data=True)
-        else:
-            observation = robot.capture_observation()
-=======
     listener, events = init_keyboard_listener()
 
     # Execute a few seconds without recording to:
@@ -465,7 +259,6 @@
     enable_teleoperation = policy is None
     log_say("Warmup record", play_sounds)
     warmup_record(robot, events, enable_teleoperation, warmup_time_s, display_cameras, fps)
->>>>>>> 07e87163
 
     if has_method(robot, "teleop_safety_stop"):
         robot.teleop_safety_stop()
@@ -488,214 +281,6 @@
             fps=fps,
         )
 
-<<<<<<< HEAD
-        timestamp = time.perf_counter() - start_warmup_t
-
-    # Start recording all episodes
-    while (
-        episode_index := (dataset.get_unique_episode_indices()[-1] + 1) if len(dataset) > 0 else 0
-    ) < num_episodes:
-        direction = "left" if episode_index % 2 == 0 else "right"
-        goal_setter = GoalSetter.from_mask_file(f"outputs/goal_mask_{direction}.npy")
-        logging.info(f"Recording episode {episode_index}")
-        say(f"Recording episode {episode_index}. Go {direction}", blocking=False)
-
-        goal_mask = goal_setter.get_goal_mask()
-        where_goal = np.where(goal_mask > 0)
-
-        ep_dict = defaultdict(list)
-        frame_index = 0
-        timestamp = 0
-        start_episode_t = time.perf_counter()
-        prior_relative_action = None
-        while timestamp < episode_time_s:
-            start_loop_t = time.perf_counter()
-
-            if policy is None:
-                observation, action = robot.teleop_step(record_data=True)
-            else:
-                observation = robot.capture_observation()
-
-            assert len(action) == 1
-
-            # To relative action
-            action["action"] = action["action"] - observation["observation.state"]
-
-            image_keys = [k for k in observation if k.startswith(LeRobotDatasetV2.IMAGE_KEY_PREFIX)]
-            assert len(image_keys) == 1
-
-            if not is_headless():
-                for key in image_keys:
-                    this_relative_action = action["action"].numpy()
-                    reward, success, do_terminate, info = calc_reward_cube_push(
-                        img=observation[key].numpy(),
-                        goal_mask=goal_mask,
-                        current_joint_pos=observation["observation.state"].numpy(),
-                        action=this_relative_action,
-                        prior_action=prior_relative_action,
-                    )
-                    prior_relative_action = this_relative_action.copy()
-                    annotated_img = info["annotated_img"]
-                    annotated_img[where_goal] = (
-                        annotated_img[where_goal]
-                        - (annotated_img[where_goal] - np.array([255, 255, 255])) // 2
-                    )
-                    # Hflip to better orient the viewer
-                    annotated_img = annotated_img[:, ::-1]
-                    annotated_img = cv2.resize(annotated_img, (640, 480))
-                    cv2.putText(
-                        annotated_img,
-                        org=(10, 25),
-                        color=(255, 255, 255),
-                        text=f"{reward=:.3f}",
-                        fontFace=cv2.FONT_HERSHEY_SIMPLEX,
-                        fontScale=1,
-                        thickness=1,
-                    )
-                    cv2.imshow(key, cv2.cvtColor(annotated_img, cv2.COLOR_RGB2BGR))
-                    ep_dict["next.reward"].append(reward.astype(np.float32))
-                    ep_dict["next.success"].append(success)
-                    if success:
-                        say("Goal accomplished.", blocking=True)
-                        exit_early = True
-                    elif do_terminate:
-                        say("Failed.", blocking=True)
-                        exit_early = True
-                cv2.waitKey(1)
-
-            for key in observation:
-                data = observation[key].numpy()
-                if key in image_keys:
-                    # Highlight the goal region.
-                    data[where_goal] = data[where_goal] // 2 + np.array([127, 127, 127], dtype=np.uint8)
-                ep_dict[key].append(data)
-
-            for key in action:
-                ep_dict[key].append(action[key].numpy().astype(np.float32))
-
-            frame_index += 1
-
-            dt_s = time.perf_counter() - start_loop_t
-            busy_wait(1 / fps - dt_s)
-
-            dt_s = time.perf_counter() - start_loop_t
-            log_control_info(robot, dt_s, fps=fps)
-
-            timestamp = time.perf_counter() - start_episode_t
-            if exit_early:
-                exit_early = False
-                break
-
-        if not stop_recording:
-            logging.info("Reset the environment")
-            say("Reset the environment")
-            while not exit_early:
-                start = time.perf_counter()
-                robot.teleop_step()
-                busy_wait(1 / fps - (time.perf_counter() - start))
-                if exit_early:
-                    exit_early = False
-                    break
-
-        if rerecord_episode:
-            say("Re-recording the last episode.")
-            rerecord_episode = False
-            continue
-
-        # Compile episode data and add to episode dictionary.
-        num_frames = frame_index
-        ep_dict[LeRobotDatasetV2.EPISODE_INDEX_KEY] = np.full((num_frames,), episode_index, dtype=int)
-        ep_dict[LeRobotDatasetV2.INDEX_KEY] = np.arange(num_frames)
-        ep_dict[LeRobotDatasetV2.FRAME_INDEX_KEY] = np.arange(num_frames)
-        ep_dict[LeRobotDatasetV2.TIMESTAMP_KEY] = np.arange(num_frames, dtype=np.float32) / fps
-        for k in chain(action, observation, ["next.reward"]):
-            ep_dict[k] = np.stack(ep_dict[k])
-            if not k.startswith(LeRobotDatasetV2.IMAGE_KEY_PREFIX):
-                ep_dict[k] = ep_dict[k].astype(np.float32)
-        ep_dict["next.success"] = np.array(ep_dict["next.success"])
-        done = np.zeros(num_frames, dtype=bool)
-        done[-1] = True
-        ep_dict["next.done"] = done
-
-        # HACK: Add frames to the episode repeating the last observation, action, reward, and success status.
-        # This allows me to effectively increase the magnitude of the success / OOB reward without causing
-        # large gradients for the reward network.
-        if do_terminate and n_pad_frames > 0:
-            ep_dict[LeRobotDatasetV2.INDEX_KEY] = np.arange(
-                len(ep_dict[LeRobotDatasetV2.INDEX_KEY]) + n_pad_frames
-            )
-            ep_dict[LeRobotDatasetV2.FRAME_INDEX_KEY] = np.arange(
-                len(ep_dict[LeRobotDatasetV2.FRAME_INDEX_KEY]) + n_pad_frames
-            )
-            ep_dict[LeRobotDatasetV2.EPISODE_INDEX_KEY] = np.full(
-                (len(ep_dict[LeRobotDatasetV2.EPISODE_INDEX_KEY]) + n_pad_frames,),
-                ep_dict[LeRobotDatasetV2.EPISODE_INDEX_KEY][0],
-            )
-            ep_dict[LeRobotDatasetV2.TIMESTAMP_KEY] = np.concatenate(
-                [
-                    ep_dict[LeRobotDatasetV2.TIMESTAMP_KEY],
-                    ep_dict[LeRobotDatasetV2.TIMESTAMP_KEY][-1] + (1 + np.arange(n_pad_frames)) / fps,
-                ]
-            )
-            observation_keys = [k for k in ep_dict if k.startswith("observation.")]
-            for k in ["next.reward", "next.success", "next.done", "action", *observation_keys]:
-                extra_kwargs = (
-                    {"mode": "constant", "constant_values": 0} if k == "action" else {"mode": "edge"}
-                )
-                ep_dict[k] = np.pad(
-                    ep_dict[k], [(0, n_pad_frames)] + [(0, 0)] * (ep_dict[k].ndim - 1), **extra_kwargs
-                )
-
-        dataset.add_episodes(ep_dict)
-
-        is_last_episode = stop_recording or len(dataset.get_unique_episode_indices()) == num_episodes
-
-        # Wait if necessary
-        if not is_last_episode:
-            for _ in tqdm.trange(reset_time_s, desc="Waiting"):
-                time.sleep(1)
-                if exit_early:
-                    exit_early = False
-                    break
-
-        if is_last_episode:
-            logging.info("Done recording")
-            say("Done recording", blocking=True)
-            if not is_headless():
-                listener.stop()
-            break
-
-    robot.disconnect()
-    if not is_headless():
-        cv2.destroyAllWindows()
-
-    num_episodes = episode_index
-
-    if run_compute_stats:
-        logging.info("Computing dataset statistics")
-        say("Computing dataset statistics")
-        stats = compute_stats(dataset)
-        stats_path = dataset.storage_dir / "stats.safetensors"
-        save_file(flatten_dict(stats), stats_path)
-    else:
-        stats = {}
-        logging.info("Skipping computation of the dataset statistics")
-
-    if push_to_hub:
-        # TODO(now)
-        pass
-
-    logging.info("Exiting")
-    say("Exiting", blocking=True)
-    return dataset
-
-
-# def replay(robot: Robot, episode: int, fps: int | None = None, root="data", repo_id="lerobot/debug"):
-#     # TODO(rcadene): Add option to record logs
-#     local_dir = Path(root) / repo_id
-#     if not local_dir.exists():
-#         raise ValueError(local_dir)
-=======
         # Execute a few seconds without recording to give time to manually reset the environment
         # Current code logic doesn't allow to teleoperate during this time.
         # TODO(rcadene): add an option to enable teleoperation during reset
@@ -737,35 +322,27 @@
     local_dir = Path(root) / repo_id
     if not local_dir.exists():
         raise ValueError(local_dir)
->>>>>>> 07e87163
-
-#     dataset = LeRobotDataset(repo_id, root=root)
-#     items = dataset.hf_dataset.select_columns("action")
-#     from_idx = dataset.episode_data_index["from"][episode].item()
-#     to_idx = dataset.episode_data_index["to"][episode].item()
-
-#     if not robot.is_connected:
-#         robot.connect()
-
-<<<<<<< HEAD
-#     logging.info("Replaying episode")
-#     say("Replaying episode", blocking=True)
-#     for idx in range(from_idx, to_idx):
-#         start_episode_t = time.perf_counter()
-=======
+
+    dataset = LeRobotDataset(repo_id, root=root)
+    items = dataset.hf_dataset.select_columns("action")
+    from_idx = dataset.episode_data_index["from"][episode].item()
+    to_idx = dataset.episode_data_index["to"][episode].item()
+
+    if not robot.is_connected:
+        robot.connect()
+
     log_say("Replaying episode", play_sounds, blocking=True)
     for idx in range(from_idx, to_idx):
         start_episode_t = time.perf_counter()
->>>>>>> 07e87163
-
-#         action = items[idx]["action"]
-#         robot.send_action(action)
-
-#         dt_s = time.perf_counter() - start_episode_t
-#         busy_wait(1 / fps - dt_s)
-
-#         dt_s = time.perf_counter() - start_episode_t
-#         log_control_info(robot, dt_s, fps=fps)
+
+        action = items[idx]["action"]
+        robot.send_action(action)
+
+        dt_s = time.perf_counter() - start_episode_t
+        busy_wait(1 / fps - dt_s)
+
+        dt_s = time.perf_counter() - start_episode_t
+        log_control_info(robot, dt_s, fps=fps)
 
 
 if __name__ == "__main__":
@@ -854,8 +431,6 @@
         help="Upload dataset to Hugging Face hub.",
     )
     parser_record.add_argument(
-<<<<<<< HEAD
-=======
         "--tags",
         type=str,
         nargs="*",
@@ -883,7 +458,6 @@
         ),
     )
     parser_record.add_argument(
->>>>>>> 07e87163
         "--force-override",
         type=int,
         default=0,
@@ -903,13 +477,6 @@
         type=str,
         nargs="*",
         help="Any key=value arguments to override config values (use dots for.nested=overrides)",
-    )
-    parser_record.add_argument(
-        "--n-pad-frames",
-        type=int,
-        default=0,
-        help="Number of padding frames to add to the end of each terminated episode. These are used to "
-        "effectively multiply the final reward by `n_pad_frames+1`.",
     )
 
     parser_replay = subparsers.add_parser("replay", parents=[base_parser])
@@ -955,9 +522,7 @@
         record(robot, **kwargs)
 
     elif control_mode == "replay":
-        # TODO(now)
-        raise AssertionError
-        # replay(robot, **kwargs)
+        replay(robot, **kwargs)
 
     if robot.is_connected:
         # Disconnect manually to avoid a "Core dump" during process
