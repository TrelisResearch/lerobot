--- conflicted
+++ resolved
@@ -13,20 +13,16 @@
 # WITHOUT WARRANTIES OR CONDITIONS OF ANY KIND, either express or implied.
 # See the License for the specific language governing permissions and
 # limitations under the License.
-<<<<<<< HEAD
 import platform
-=======
-
->>>>>>> 07e87163
 import traceback
 
 import cv2
 import pytest
 from serial import SerialException
 
-from lerobot import available_cameras, available_motors, available_robots
+from lerobot import available_robots
 from lerobot.common.utils.utils import init_hydra_config
-from tests.utils import DEVICE, ROBOT_CONFIG_PATH_TEMPLATE, make_camera, make_motors_bus
+from tests.utils import DEVICE, ROBOT_CONFIG_PATH_TEMPLATE
 
 
 def pytest_collection_finish():
@@ -52,8 +48,6 @@
 
     except Exception as e:
         print(f"\nA {robot_type} robot is not available.")
-<<<<<<< HEAD
-=======
 
         if isinstance(e, ModuleNotFoundError):
             print(f"\nInstall module '{e.name}'")
@@ -66,34 +60,6 @@
 
 
 @pytest.fixture
-def is_camera_available(camera_type):
-    if camera_type not in available_cameras:
-        raise ValueError(
-            f"The camera type '{camera_type}' is not valid. Expected one of these '{available_cameras}"
-        )
-
-    try:
-        camera = make_camera(camera_type)
-        camera.connect()
-        del camera
-        return True
-
-    except Exception as e:
-        print(f"\nA {camera_type} camera is not available.")
-
-        if isinstance(e, ModuleNotFoundError):
-            print(f"\nInstall module '{e.name}'")
-        elif isinstance(e, ValueError) and "camera_index" in e.args[0]:
-            print("\nNo physical camera detected.")
-        else:
-            traceback.print_exc()
-
->>>>>>> 07e87163
-        return False
-
-
-@pytest.fixture
-<<<<<<< HEAD
 def is_camera_available(request: pytest.FixtureRequest) -> bool:
     camera_index = request.param
     if platform.system() == "Linux":
@@ -101,38 +67,4 @@
     else:
         tmp_camera = cv2.VideoCapture(camera_index)
 
-    return tmp_camera.isOpened()
-=======
-def is_motor_available(motor_type):
-    if motor_type not in available_motors:
-        raise ValueError(
-            f"The motor type '{motor_type}' is not valid. Expected one of these '{available_motors}"
-        )
-
-    try:
-        motors_bus = make_motors_bus(motor_type)
-        motors_bus.connect()
-        del motors_bus
-        return True
-
-    except Exception as e:
-        print(f"\nA {motor_type} motor is not available.")
-
-        if isinstance(e, ModuleNotFoundError):
-            print(f"\nInstall module '{e.name}'")
-        elif isinstance(e, SerialException):
-            print("\nNo physical motors bus detected.")
-        else:
-            traceback.print_exc()
-
-        return False
-
-
-@pytest.fixture
-def patch_builtins_input(monkeypatch):
-    def print_text(text=None):
-        if text is not None:
-            print(text)
-
-    monkeypatch.setattr("builtins.input", print_text)
->>>>>>> 07e87163
+    return tmp_camera.isOpened()