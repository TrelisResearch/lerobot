--- conflicted
+++ resolved
@@ -1,244 +1,225 @@
-"""
-Tests for physical cameras and their mocked versions.
-If the physical camera is not connected to the computer, or not working,
-the test will be skipped.
-
-Example of running a specific test:
-```bash
-pytest -sx tests/test_cameras.py::test_camera
-```
-
-Example of running test on a real camera connected to the computer:
-```bash
-pytest -sx 'tests/test_cameras.py::test_camera[opencv-False]'
-pytest -sx 'tests/test_cameras.py::test_camera[intelrealsense-False]'
-```
-
-Example of running test on a mocked version of the camera:
-```bash
-pytest -sx 'tests/test_cameras.py::test_camera[opencv-True]'
-pytest -sx 'tests/test_cameras.py::test_camera[intelrealsense-True]'
-```
-"""
-
-from contextlib import nullcontext
-from unittest.mock import patch
-
-import numpy as np
-import pytest
-
-<<<<<<< HEAD
-from lerobot import available_robots
-from lerobot.common.robot_devices.cameras.opencv import (
-    OpenCVCamera,
-    OpenCVCameraConfig,
-    save_images_from_cameras,
-)
-=======
->>>>>>> 07e87163
-from lerobot.common.robot_devices.utils import RobotDeviceAlreadyConnectedError, RobotDeviceNotConnectedError
-from tests.utils import TEST_CAMERA_TYPES, make_camera, require_camera
-
-# Maximum absolute difference between two consecutive images recored by a camera.
-# This value differs with respect to the camera.
-MAX_PIXEL_DIFFERENCE = 25
-
-
-def compute_max_pixel_difference(first_image, second_image):
-    return np.abs(first_image.astype(float) - second_image.astype(float)).max()
-
-
-@pytest.mark.parametrize("camera_type, mock", TEST_CAMERA_TYPES)
-@require_camera
-def test_camera(request, camera_type, mock):
-    """Test assumes that `camera.read()` returns the same image when called multiple times in a row.
-    So the environment should not change (you shouldnt be in front of the camera) and the camera should not be moving.
-
-    Warning: The tests worked for a macbookpro camera, but I am getting assertion error (`np.allclose(color_image, async_color_image)`)
-    for my iphone camera and my LG monitor camera.
-    """
-    # TODO(rcadene): measure fps in nightly?
-    # TODO(rcadene): test logs
-
-    if camera_type == "opencv" and not mock:
-        pytest.skip("TODO(rcadene): fix test for opencv physical camera")
-
-    # Test instantiating
-    camera = make_camera(camera_type, mock=mock)
-
-    # Test reading, async reading, disconnecting before connecting raises an error
-    with pytest.raises(RobotDeviceNotConnectedError):
-        camera.read()
-    with pytest.raises(RobotDeviceNotConnectedError):
-        camera.async_read()
-    with pytest.raises(RobotDeviceNotConnectedError):
-        camera.disconnect()
-
-    # Test deleting the object without connecting first
-    del camera
-
-    # Test connecting
-    camera = make_camera(camera_type, mock=mock)
-    camera.connect()
-    assert camera.is_connected
-    assert camera.fps is not None
-    assert camera.width is not None
-    assert camera.height is not None
-
-    # Test connecting twice raises an error
-    with pytest.raises(RobotDeviceAlreadyConnectedError):
-        camera.connect()
-
-    # Test reading from the camera
-    color_image = camera.read()
-    assert isinstance(color_image, np.ndarray)
-    assert color_image.ndim == 3
-    h, w, c = color_image.shape
-    assert c == 3
-    assert w > h
-
-    # Test read and async_read outputs similar images
-    # ...warming up as the first frames can be black
-    for _ in range(30):
-        camera.read()
-    color_image = camera.read()
-    async_color_image = camera.async_read()
-    error_msg = (
-        "max_pixel_difference between read() and async_read()",
-        compute_max_pixel_difference(color_image, async_color_image),
-    )
-    # TODO(rcadene): properly set `rtol`
-    np.testing.assert_allclose(
-        color_image, async_color_image, rtol=1e-5, atol=MAX_PIXEL_DIFFERENCE, err_msg=error_msg
-    )
-
-    # Test disconnecting
-    camera.disconnect()
-    assert camera.camera is None
-    assert camera.thread is None
-
-    # Test disconnecting with `__del__`
-    camera = make_camera(camera_type, mock=mock)
-    camera.connect()
-    del camera
-
-    # Test acquiring a bgr image
-    camera = make_camera(camera_type, color_mode="bgr", mock=mock)
-    camera.connect()
-    assert camera.color_mode == "bgr"
-    bgr_color_image = camera.read()
-    np.testing.assert_allclose(
-        color_image, bgr_color_image[:, :, [2, 1, 0]], rtol=1e-5, atol=MAX_PIXEL_DIFFERENCE, err_msg=error_msg
-    )
-    del camera
-
-    # Test acquiring a rotated image
-    camera = make_camera(camera_type, mock=mock)
-    camera.connect()
-    ori_color_image = camera.read()
-    del camera
-
-    for rotation in [None, 90, 180, -90]:
-        camera = make_camera(camera_type, rotation=rotation, mock=mock)
-        camera.connect()
-
-        if mock:
-            import tests.mock_cv2 as cv2
-        else:
-            import cv2
-
-        if rotation is None:
-            manual_rot_img = ori_color_image
-            assert camera.rotation is None
-        elif rotation == 90:
-            manual_rot_img = np.rot90(color_image, k=1)
-            assert camera.rotation == cv2.ROTATE_90_CLOCKWISE
-        elif rotation == 180:
-            manual_rot_img = np.rot90(color_image, k=2)
-            assert camera.rotation == cv2.ROTATE_180
-        elif rotation == -90:
-            manual_rot_img = np.rot90(color_image, k=3)
-            assert camera.rotation == cv2.ROTATE_90_COUNTERCLOCKWISE
-
-        rot_color_image = camera.read()
-
-        np.testing.assert_allclose(
-            rot_color_image, manual_rot_img, rtol=1e-5, atol=MAX_PIXEL_DIFFERENCE, err_msg=error_msg
-        )
-        del camera
-
-    # TODO(rcadene): Add a test for a camera that doesnt support fps=60 and raises an OSError
-    # TODO(rcadene): Add a test for a camera that supports fps=60
-
-    # Test width and height can be set
-    camera = make_camera(camera_type, fps=30, width=1280, height=720, mock=mock)
-    camera.connect()
-    assert camera.fps == 30
-    assert camera.width == 1280
-    assert camera.height == 720
-    color_image = camera.read()
-    h, w, c = color_image.shape
-    assert h == 720
-    assert w == 1280
-    assert c == 3
-    del camera
-
-    # Test not supported width and height raise an error
-    camera = make_camera(camera_type, fps=30, width=0, height=0, mock=mock)
-    with pytest.raises(OSError):
-        camera.connect()
-    del camera
-
-
-<<<<<<< HEAD
-@pytest.mark.parametrize("request_resolution", [(10, 10)])
-# This parameter is only used when the camera is not available. Checks for various configurations of
-# (mis)match between the requested resolution and the target resolution.
-@pytest.mark.parametrize("read_resolution", [(10, 10), (10, 20), (20, 10), (20, 20)])
-# Note: indirect=True passes the CAMERA_INDEX to the `is_camera_available` fixture, then this returns the
-# `is_camera_available` parameter for the test.
-@pytest.mark.parametrize("is_camera_available", [CAMERA_INDEX], indirect=True)
-def test_camera_resize(
-    request_resolution: tuple[int, int], read_resolution: tuple[int, int], is_camera_available: bool
-):
-    """
-    Check that, even if the requested resolution is not supported natively, the `OpenCVCamera.read` method
-    returns an image with the requested resolution.
-
-    When `is_camera_available=True` this test also checks that the `OpenCVCamera.connect` works with natively
-    unsupported resolutions, otherwise if `is_camera_available=False` we have to use a mock patch which
-    unfortunately can't test this.
-    """
-    camera = OpenCVCamera(0, OpenCVCameraConfig(height=request_resolution[0], width=request_resolution[1]))
-    with nullcontext() if is_camera_available else patch("cv2.VideoCapture") as mock_video_capture:
-        if not is_camera_available:
-            # Set an output resolution that is different from the requested one.
-            mock_video_capture.return_value.read.return_value = (
-                True,
-                np.zeros(read_resolution, dtype=np.uint8),
-            )
-            mock_video_capture.return_value.isOpened.return_value = True
-        camera.connect()
-    assert camera.height == request_resolution[0]
-    assert camera.width == request_resolution[1]
-    img = camera.read()
-    assert img.shape[:2] == request_resolution
-
-
-@pytest.mark.parametrize("robot_type", available_robots)
-@require_robot
-def test_save_images_from_cameras(tmpdir, request, robot_type):
-    save_images_from_cameras(tmpdir, record_time_s=1)
-=======
-@pytest.mark.parametrize("camera_type, mock", TEST_CAMERA_TYPES)
-@require_camera
-def test_save_images_from_cameras(tmpdir, request, camera_type, mock):
-    # TODO(rcadene): refactor
-    if camera_type == "opencv":
-        from lerobot.common.robot_devices.cameras.opencv import save_images_from_cameras
-    elif camera_type == "intelrealsense":
-        from lerobot.common.robot_devices.cameras.intelrealsense import save_images_from_cameras
-
-    # Small `record_time_s` to speedup unit tests
-    save_images_from_cameras(tmpdir, record_time_s=0.02, mock=mock)
->>>>>>> 07e87163
+# """
+# Tests for physical cameras and their mocked versions.
+# If the physical camera is not connected to the computer, or not working,
+# the test will be skipped.
+
+# Example of running a specific test:
+# ```bash
+# pytest -sx tests/test_cameras.py::test_camera
+# ```
+
+# Example of running test on a real camera connected to the computer:
+# ```bash
+# pytest -sx 'tests/test_cameras.py::test_camera[opencv-False]'
+# pytest -sx 'tests/test_cameras.py::test_camera[intelrealsense-False]'
+# ```
+
+# Example of running test on a mocked version of the camera:
+# ```bash
+# pytest -sx 'tests/test_cameras.py::test_camera[opencv-True]'
+# pytest -sx 'tests/test_cameras.py::test_camera[intelrealsense-True]'
+# ```
+# """
+
+# from contextlib import nullcontext
+# from unittest.mock import patch
+
+# import numpy as np
+# import pytest
+
+# from lerobot.common.robot_devices.cameras.opencv import (
+#     OpenCVCamera,
+#     OpenCVCameraConfig,
+# )
+# from lerobot.common.robot_devices.utils import RobotDeviceAlreadyConnectedError, RobotDeviceNotConnectedError
+# from tests.utils import TEST_CAMERA_TYPES, make_camera, require_camera
+
+# # Maximum absolute difference between two consecutive images recored by a camera.
+# # This value differs with respect to the camera.
+# MAX_PIXEL_DIFFERENCE = 25
+
+
+# def compute_max_pixel_difference(first_image, second_image):
+#     return np.abs(first_image.astype(float) - second_image.astype(float)).max()
+
+
+# @pytest.mark.parametrize("camera_type, mock", TEST_CAMERA_TYPES)
+# @require_camera
+# def test_camera(request, camera_type, mock):
+#     """Test assumes that `camera.read()` returns the same image when called multiple times in a row.
+#     So the environment should not change (you shouldnt be in front of the camera) and the camera should not be moving.
+
+#     Warning: The tests worked for a macbookpro camera, but I am getting assertion error (`np.allclose(color_image, async_color_image)`)
+#     for my iphone camera and my LG monitor camera.
+#     """
+#     # TODO(rcadene): measure fps in nightly?
+#     # TODO(rcadene): test logs
+
+#     if camera_type == "opencv" and not mock:
+#         pytest.skip("TODO(rcadene): fix test for opencv physical camera")
+
+#     # Test instantiating
+#     camera = make_camera(camera_type, mock=mock)
+
+#     # Test reading, async reading, disconnecting before connecting raises an error
+#     with pytest.raises(RobotDeviceNotConnectedError):
+#         camera.read()
+#     with pytest.raises(RobotDeviceNotConnectedError):
+#         camera.async_read()
+#     with pytest.raises(RobotDeviceNotConnectedError):
+#         camera.disconnect()
+
+#     # Test deleting the object without connecting first
+#     del camera
+
+#     # Test connecting
+#     camera = make_camera(camera_type, mock=mock)
+#     camera.connect()
+#     assert camera.is_connected
+#     assert camera.fps is not None
+#     assert camera.width is not None
+#     assert camera.height is not None
+
+#     # Test connecting twice raises an error
+#     with pytest.raises(RobotDeviceAlreadyConnectedError):
+#         camera.connect()
+
+#     # Test reading from the camera
+#     color_image = camera.read()
+#     assert isinstance(color_image, np.ndarray)
+#     assert color_image.ndim == 3
+#     h, w, c = color_image.shape
+#     assert c == 3
+#     assert w > h
+
+#     # Test read and async_read outputs similar images
+#     # ...warming up as the first frames can be black
+#     for _ in range(30):
+#         camera.read()
+#     color_image = camera.read()
+#     async_color_image = camera.async_read()
+#     error_msg = (
+#         "max_pixel_difference between read() and async_read()",
+#         compute_max_pixel_difference(color_image, async_color_image),
+#     )
+#     # TODO(rcadene): properly set `rtol`
+#     np.testing.assert_allclose(
+#         color_image, async_color_image, rtol=1e-5, atol=MAX_PIXEL_DIFFERENCE, err_msg=error_msg
+#     )
+
+#     # Test disconnecting
+#     camera.disconnect()
+#     assert camera.camera is None
+#     assert camera.thread is None
+
+#     # Test disconnecting with `__del__`
+#     camera = make_camera(camera_type, mock=mock)
+#     camera.connect()
+#     del camera
+
+#     # Test acquiring a bgr image
+#     camera = make_camera(camera_type, color_mode="bgr", mock=mock)
+#     camera.connect()
+#     assert camera.color_mode == "bgr"
+#     bgr_color_image = camera.read()
+#     np.testing.assert_allclose(
+#         color_image, bgr_color_image[:, :, [2, 1, 0]], rtol=1e-5, atol=MAX_PIXEL_DIFFERENCE, err_msg=error_msg
+#     )
+#     del camera
+
+#     # Test acquiring a rotated image
+#     camera = make_camera(camera_type, mock=mock)
+#     camera.connect()
+#     ori_color_image = camera.read()
+#     del camera
+
+#     for rotation in [None, 90, 180, -90]:
+#         camera = make_camera(camera_type, rotation=rotation, mock=mock)
+#         camera.connect()
+
+#         if mock:
+#             import tests.mock_cv2 as cv2
+#         else:
+#             import cv2
+
+#         if rotation is None:
+#             manual_rot_img = ori_color_image
+#             assert camera.rotation is None
+#         elif rotation == 90:
+#             manual_rot_img = np.rot90(color_image, k=1)
+#             assert camera.rotation == cv2.ROTATE_90_CLOCKWISE
+#         elif rotation == 180:
+#             manual_rot_img = np.rot90(color_image, k=2)
+#             assert camera.rotation == cv2.ROTATE_180
+#         elif rotation == -90:
+#             manual_rot_img = np.rot90(color_image, k=3)
+#             assert camera.rotation == cv2.ROTATE_90_COUNTERCLOCKWISE
+
+#         rot_color_image = camera.read()
+
+#         np.testing.assert_allclose(
+#             rot_color_image, manual_rot_img, rtol=1e-5, atol=MAX_PIXEL_DIFFERENCE, err_msg=error_msg
+#         )
+#         del camera
+
+#     # TODO(rcadene): Add a test for a camera that doesnt support fps=60 and raises an OSError
+#     # TODO(rcadene): Add a test for a camera that supports fps=60
+
+#     # Test width and height can be set
+#     camera = make_camera(camera_type, fps=30, width=1280, height=720, mock=mock)
+#     camera.connect()
+#     assert camera.fps == 30
+#     assert camera.width == 1280
+#     assert camera.height == 720
+#     color_image = camera.read()
+#     h, w, c = color_image.shape
+#     assert h == 720
+#     assert w == 1280
+#     assert c == 3
+#     del camera
+
+#     # Test not supported width and height raise an error
+#     camera = make_camera(camera_type, fps=30, width=0, height=0, mock=mock)
+#     with pytest.raises(OSError):
+#         camera.connect()
+#     del camera
+
+
+# @pytest.mark.parametrize("request_resolution", [(10, 10)])
+# # This parameter is only used when the camera is not available. Checks for various configurations of
+# # (mis)match between the requested resolution and the target resolution.
+# @pytest.mark.parametrize("read_resolution", [(10, 10), (10, 20), (20, 10), (20, 20)])
+# # Note: indirect=True passes the CAMERA_INDEX to the `is_camera_available` fixture, then this returns the
+# # `is_camera_available` parameter for the test.
+# @pytest.mark.parametrize("is_camera_available", [CAMERA_INDEX], indirect=True)
+# def test_camera_resize(
+#     request_resolution: tuple[int, int], read_resolution: tuple[int, int], is_camera_available: bool
+# ):
+#     """
+#     Check that, even if the requested resolution is not supported natively, the `OpenCVCamera.read` method
+#     returns an image with the requested resolution.
+
+#     When `is_camera_available=True` this test also checks that the `OpenCVCamera.connect` works with natively
+#     unsupported resolutions, otherwise if `is_camera_available=False` we have to use a mock patch which
+#     unfortunately can't test this.
+#     """
+#     camera = OpenCVCamera(0, OpenCVCameraConfig(height=request_resolution[0], width=request_resolution[1]))
+#     with nullcontext() if is_camera_available else patch("cv2.VideoCapture") as mock_video_capture:
+#         if not is_camera_available:
+#             # Set an output resolution that is different from the requested one.
+#             mock_video_capture.return_value.read.return_value = (
+#                 True,
+#                 np.zeros(read_resolution, dtype=np.uint8),
+#             )
+#             mock_video_capture.return_value.isOpened.return_value = True
+#         camera.connect()
+#     assert camera.height == request_resolution[0]
+#     assert camera.width == request_resolution[1]
+#     img = camera.read()
+#     assert img.shape[:2] == request_resolution
+
+
+# # @pytest.mark.parametrize("robot_type", available_robots)
+# # @require_robot
+# # def test_save_images_from_cameras(tmpdir, request, robot_type):
+# #     save_images_from_cameras(tmpdir, record_time_s=1)